/* SPDX-License-Identifier: Apache-2.0 */
/* Copyright(c) 2019 Wind River Systems, Inc. */

package v1

import (
	"fmt"
	"github.com/alecthomas/units"
	"github.com/gophercloud/gophercloud/starlingx/inventory/v1/addresspools"
	"github.com/gophercloud/gophercloud/starlingx/inventory/v1/certificates"
	"github.com/gophercloud/gophercloud/starlingx/inventory/v1/controllerFilesystems"
	"github.com/gophercloud/gophercloud/starlingx/inventory/v1/cpus"
	"github.com/gophercloud/gophercloud/starlingx/inventory/v1/datanetworks"
	"github.com/gophercloud/gophercloud/starlingx/inventory/v1/hostFilesystems"
	"github.com/gophercloud/gophercloud/starlingx/inventory/v1/hosts"
	"github.com/gophercloud/gophercloud/starlingx/inventory/v1/interfaces"
	"github.com/gophercloud/gophercloud/starlingx/inventory/v1/licenses"
	"github.com/gophercloud/gophercloud/starlingx/inventory/v1/memory"
	"github.com/gophercloud/gophercloud/starlingx/inventory/v1/networks"
	"github.com/gophercloud/gophercloud/starlingx/inventory/v1/physicalvolumes"
	"github.com/gophercloud/gophercloud/starlingx/inventory/v1/ptpinstances"
	"github.com/gophercloud/gophercloud/starlingx/inventory/v1/ptpinterfaces"
	"github.com/gophercloud/gophercloud/starlingx/inventory/v1/serviceparameters"
	"github.com/gophercloud/gophercloud/starlingx/inventory/v1/storagebackends"
	"github.com/gophercloud/gophercloud/starlingx/inventory/v1/volumegroups"
	v1info "github.com/wind-river/cloud-platform-deployment-manager/pkg/platform"
	v1 "k8s.io/api/core/v1"
	v1types "k8s.io/apimachinery/pkg/apis/meta/v1"
	"regexp"
	logf "sigs.k8s.io/controller-runtime/pkg/runtime/log"
	"strconv"
	"strings"
)

var log = logf.Log.WithName("controller").WithName("host")

const (
	ControllerToolsLabel   = "controller-tools.k8s.io"
	ControllerToolsVersion = "1.0"
)

const (
	// Secret map key names.
	SecretUsernameKey = "username"
	SecretPasswordKey = "password"
)

// group defines the current in use API group.
const Group = "starlingx.windriver.com"

// version defines the curent in use API version.
const Version = "v1"

const APIVersion = Group + "/" + Version

// Defines the current list of resource kinds.
const (
	KindHost            = "Host"
	KindHostProfile     = "HostProfile"
	KindPlatformNetwork = "PlatformNetwork"
	KindDataNetwork     = "DataNetwork"
	KindSystem          = "System"
<<<<<<< HEAD
	KindPTPInstance     = "PtpInstance"
	KindPTPInterface    = "PtpInterface"
=======
	KindPTPInstance     = "PTPInstance"
	KindPTPInterface    = "PTPInterface"
>>>>>>> 0d1f0191
)

type PageSize string

// Defines the accepted hugepage memory page sizes.
const (
	PageSize4K PageSize = "4KB"
	PageSize2M PageSize = "2MB"
	PageSize1G PageSize = "1GB"
)

// Bytes returns the page size in bytes.
func (v PageSize) Bytes() int {
	switch v {
	case PageSize1G:
		return int(units.Gibibyte)
	case PageSize2M:
		return 2 * int(units.Mebibyte)
	case PageSize4K:
		return 4 * int(units.KiB)
	}

	// This is never expected to happen so no error is returned.
	return 0
}

// Gibibytes returns the page size in megabytes.
func (v PageSize) Megabytes() int {
	switch v {
	case PageSize1G:
		return 1024
	case PageSize2M:
		return 2
	}

	// This is never expected to happen so no error is returned.
	return 0
}

// Defines the valid host provisioning modes
const (
	ProvioningModeStatic  = "static"
	ProvioningModeDynamic = "dynamic"
)

// Defines the default Secret name used for tracking license files.
const SystemDefaultLicenseName = "system-license"

// ErrMissingSystemResource defines an error to be used when reporting that
// an operation is unable to find a required system resource from the
// system API.  This error is not intended for kubernetes resources that are
// missing.  For those use ErrMissingKubernetesResource
type ErrMissingSystemResource struct {
	message string
}

// Error returns the message associated with an error of this type.
func (in ErrMissingSystemResource) Error() string {
	return in.message
}

// NewMissingSystemResource defines a constructor for the
// ErrMissingSystemResource error type.
func NewMissingSystemResource(msg string) error {
	return ErrMissingSystemResource{msg}
}

// stripPartitionNumber is a utility function that removes the "-partNNN" suffix
// from the partition device path.
func stripPartitionNumber(path string) string {
	re := regexp.MustCompile("-part[0-9]*")
	return re.ReplaceAllString(path, "")
}

// parseLabelInfo is a utility which parses the label data as it is presented
// by the system API and stores the data in the form required by a profile spec.
func parseLabelInfo(profile *HostProfileSpec, host v1info.HostInfo) error {
	result := make(map[string]string)
	for _, l := range host.Labels {
		result[l.Key] = l.Value
	}

	if len(result) > 0 {
		profile.Labels = result
	}

	return nil
}

// parseProcessorInfo is a utility which parses the CPU data as it is presented
// by the system API and stores the data in the form required by a profile spec.
func parseProcessorInfo(profile *HostProfileSpec, host v1info.HostInfo) error {
	var result []ProcessorInfo

	// First, organize the data by node and function.
	nodes := make(map[int]map[string]int)
	for _, c := range host.CPU {
		if c.Thread != 0 {
			// Processor configurations are always done on a physical core
			// basis so do not include hyper-thread cores.
			continue
		}

		function := strings.ToLower(c.Function)
		if function == cpus.CPUFunctionApplication {
			// These cannot be configured.  They are simply a placeholder
			// for those CPUs that are not allocated for any other function.
			continue
		}

		if f, ok := nodes[c.Processor]; !ok {
			nodes[c.Processor] = map[string]int{function: 1}
			if profile.HasWorkerSubFunction() && function != cpus.CPUFunctionVSwitch && c.Processor == 0 {
				// Always add the vswitch function since if it is set to 0
				// it won't show up in the list and will be missing from the
				// profile that we create.
				nodes[c.Processor][cpus.CPUFunctionVSwitch] = 0
			}
		} else {
			f[function] = f[function] + 1
		}
	}

	// Second, prepare the final data by converting the maps to arrays.
	for key := range nodes {
		node := ProcessorInfo{
			Node: key,
		}

		for function, count := range nodes[key] {
			data := ProcessorFunctionInfo{
				Function: strings.ToLower(function),
				Count:    count,
			}
			node.Functions = append(node.Functions, data)
		}

		result = append(result, node)
	}

	profile.Processors = result

	return nil
}

// parseMemoryInfo is a utility which parses the memory data as it is presented
// by the system API and stores the data in the form required by a profile spec.
func parseMemoryInfo(profile *HostProfileSpec, host v1info.HostInfo) error {
	var result []MemoryNodeInfo

	for _, m := range host.Memory {
		info := MemoryNodeInfo{
			Node: m.Processor,
		}

		// Platform memory allocations
		platform := MemoryFunctionInfo{
			Function:  memory.MemoryFunctionPlatform,
			PageSize:  string(PageSize4K),
			PageCount: (m.Platform * int(units.Mebibyte)) / PageSize4K.Bytes(),
		}
		info.Functions = append(info.Functions, platform)

		if profile.HasWorkerSubFunction() {
			// VSwitch memory allocations
			vswitch := MemoryFunctionInfo{
				Function:  memory.MemoryFunctionVSwitch,
				PageCount: m.VSwitchHugepagesCount,
			}
			if m.VSwitchHugepagesSize == PageSize2M.Megabytes() {
				vswitch.PageSize = string(PageSize2M)
			} else if m.VSwitchHugepagesSize == PageSize1G.Megabytes() {
				vswitch.PageSize = string(PageSize1G)
			} else {
				vswitch.PageSize = string(PageSize4K)
			}
			info.Functions = append(info.Functions, vswitch)

			// VM memory allocations
			vm2m := MemoryFunctionInfo{
				Function: memory.MemoryFunctionVM,
				PageSize: string(PageSize2M),
			}
			if m.VM2MHugepagesPending == nil {
				vm2m.PageCount = m.VM2MHugepagesCount
			} else {
				vm2m.PageCount = *m.VM2MHugepagesPending
			}

			if m.VSwitchHugepagesSize == PageSize2M.Megabytes() {
				// The system API does not properly report the 2M pages that are
				// exclusively reserved for VM use.  If vswitch is also using
				// 2M pages then its total is lumped in with the VM total so
				// we need to separate them.
				// TODO(alegacy): This needs to be fixed whenever the system
				//  api reports unique values.
				if vm2m.PageCount >= vswitch.PageCount {
					// On initial provisioning the memory does not seem to be
					// accounted for properly so only do this if it does not
					// result in a negative error.
					vm2m.PageCount -= vswitch.PageCount
				}
			}

			info.Functions = append(info.Functions, vm2m)

			vm1g := MemoryFunctionInfo{
				Function: memory.MemoryFunctionVM,
				PageSize: string(PageSize1G),
			}
			if m.VM1GHugepagesPending == nil {
				vm1g.PageCount = m.VM1GHugepagesCount
			} else {
				vm1g.PageCount = *m.VM1GHugepagesPending
			}
			info.Functions = append(info.Functions, vm1g)
		}

		result = append(result, info)
	}

	profile.Memory = result

	return nil
}

// parseInterfaceInfo is a utility which parses the interface data as it is
// presented by the system API and stores the data in the form required by a
// profile spec.
func parseInterfaceInfo(profile *HostProfileSpec, host v1info.HostInfo) error {
	result := InterfaceInfo{}
	ethernets := make([]EthernetInfo, 0)
	bonds := make([]BondInfo, 0)
	vlans := make([]VLANInfo, 0)
	vfs := make([]VFInfo, 0)

	for _, iface := range host.Interfaces {
		data := CommonInterfaceInfo{
			Name:  iface.Name,
			Class: iface.Class,
		}

		mtu := iface.MTU
		data.MTU = &mtu

		if iface.Class == "" {
			data.Class = interfaces.IFClassNone
		}

		nets := host.BuildInterfaceNetworkList(iface)

		if iface.IPv4Pool != nil {
			// TODO(alegacy): platform networks of type "other" exist to map
			//  address pools to data interfaces.  This is (hopefully) a
			//  temporary measure until we can support these as actual networks.
			pool := host.FindAddressPool(*iface.IPv4Pool)
			if pool != nil {
				nets = append(nets, pool.Name)
			}
		}

		if iface.IPv6Pool != nil {
			// TODO(alegacy): platform networks of type "other" exist to map
			//  address pools to data interfaces.  This is (hopefully) a
			//  temporary measure until we can support these as actual networks.
			pool := host.FindAddressPool(*iface.IPv6Pool)
			if pool != nil {
				nets = append(nets, pool.Name)
			}
		}

		netList := StringList(nets)
		data.PlatformNetworks = &netList

		dataNets := host.BuildInterfaceDataNetworkList(iface)

		dataNetList := StringList(dataNets)
		data.DataNetworks = &dataNetList

		data.PTPRole = iface.PTPRole

		dataPtpInterface := host.FindPTPInterfaceNameByInterface(iface)
		data.PtpInterface = &dataPtpInterface

		switch iface.Type {
		case interfaces.IFTypeEthernet:
			var ethernet EthernetInfo
			if len(iface.Uses) > 0 {
				ethernet = EthernetInfo{
					Lower: iface.Uses[0],
					Port:  EthernetPortInfo{Name: "dummy"}}
			} else {
				portname, found := host.FindInterfacePortName(iface.ID)
				if !found {
					msg := fmt.Sprintf("unable to find port name for interface id %s", iface.ID)
					return NewMissingSystemResource(msg)
				}
				ethernet = EthernetInfo{
					Port: EthernetPortInfo{
						Name: portname}}
			}

			ethernet.CommonInterfaceInfo = data

			if strings.EqualFold(iface.Class, interfaces.IFClassPCISRIOV) {
				ethernet.VFCount = iface.VFCount
				ethernet.VFDriver = iface.VFDriver
			}

			ethernets = append(ethernets, ethernet)

		case interfaces.IFTypeVLAN:
			vlan := VLANInfo{
				VID:   *iface.VID,
				Lower: iface.Uses[0]}
			vlan.CommonInterfaceInfo = data
			vlans = append(vlans, vlan)

		case interfaces.IFTypeAE:
			bond := BondInfo{
				Mode:               *iface.AEMode,
				TransmitHashPolicy: iface.AETransmitHash,
				PrimaryReselect:    iface.AEPrimReselect,
				Members:            iface.Uses}
			bond.CommonInterfaceInfo = data
			bonds = append(bonds, bond)

		case interfaces.IFTypeVirtual:
			// Virtual interfaces are only used on AIO-SX systems so manage
			// them as an Ethernet interface for simplicity sake.
			ethernet := EthernetInfo{
				Port: EthernetPortInfo{
					Name: data.Name}}
			ethernet.CommonInterfaceInfo = data
			ethernets = append(ethernets, ethernet)

		case interfaces.IFTypeVF:

			vf := VFInfo{
				VFCount:   *iface.VFCount,
				Lower:     iface.Uses[0],
				VFDriver:  iface.VFDriver,
				MaxTxRate: iface.MaxTxRate}
			vf.CommonInterfaceInfo = data
			vfs = append(vfs, vf)
		}
	}

	if len(ethernets) > 0 {
		result.Ethernet = ethernets
	}

	if len(vlans) > 0 {
		result.VLAN = vlans
	}

	if len(bonds) > 0 {
		result.Bond = bonds
	}

	if len(vfs) > 0 {
		result.VF = vfs
	}

	profile.Interfaces = &result

	return nil
}

// parseAddressInfo is a utility which parses the address data as it is
// presented by the system API and stores the data in the form required by a
// profile spec.
func parseAddressInfo(profile *HostProfileSpec, host v1info.HostInfo) error {
	result := make([]AddressInfo, 0)

	for _, a := range host.Addresses {
		if host.IsSystemAddress(&a) {
			// ignore these because they appear after creating or modifying
			// interfaces and that makes it difficult to compare the current
			// config to the desired profile because it always looks like we
			// need to deal with a difference in the address list.
			continue
		}

		address := AddressInfo{
			Interface: a.InterfaceName,
			Address:   a.Address,
			Prefix:    a.Prefix,
		}
		result = append(result, address)
	}

	if len(result) > 0 {
		profile.Addresses = result
	}

	return nil
}

// parseRouteInfo is a utility which parses the route data as it is presented
// by the system API and stores the data in the form required by a profile spec.
func parseRouteInfo(profile *HostProfileSpec, host v1info.HostInfo) error {
	result := make([]RouteInfo, len(host.Routes))

	for i, r := range host.Routes {
		metric := r.Metric
		route := RouteInfo{
			Interface: r.InterfaceName,
			Network:   r.Network,
			Prefix:    r.Prefix,
			Gateway:   r.Gateway,
			Metric:    &metric,
		}
		result[i] = route
	}

	if len(result) > 0 {
		profile.Routes = result
	}

	return nil
}

// parsePhysicalVolumeInfo is a utility which parses the physical volume data as
// it is presented by the system API and stores the data in the form required by
// a profile spec.
func parsePhysicalVolumeInfo(group *VolumeGroupInfo, vg *volumegroups.VolumeGroup, host v1info.HostInfo) error {
	result := make([]PhysicalVolumeInfo, 0)

	for _, pv := range host.PhysicalVolumes {
		if pv.VolumeGroupID != vg.ID {
			continue
		}

		physicalVolume := PhysicalVolumeInfo{
			Type: pv.Type,
			Path: pv.DevicePath,
		}

		if pv.Type == physicalvolumes.PVTypePartition {
			if partition, ok := host.FindPartition(pv.DeviceUUID); ok {
				size := partition.Gibibytes()
				physicalVolume.Size = &size
				physicalVolume.Path = stripPartitionNumber(partition.DevicePath)
			} else {
				msg := fmt.Sprintf("failed to lookup partition %s", pv.DeviceUUID)
				return NewMissingSystemResource(msg)
			}
		}

		result = append(result, physicalVolume)
	}

	group.PhysicalVolumes = result

	return nil
}

// parsePartitionInfo is a utility which parses the partition data as it is
// presented by the system API and stores the data in the form required by a
// profile spec.
func parseVolumeGroupInfo(profile *HostProfileSpec, host v1info.HostInfo) error {
	result := make([]VolumeGroupInfo, len(host.VolumeGroups))

	for i, vg := range host.VolumeGroups {
		group := VolumeGroupInfo{
			Name: vg.Name,
		}

		if value := vg.Capabilities.LVMType; value != nil {
			lvmType := *value
			group.LVMType = &lvmType
		}

		if value := vg.Capabilities.ConcurrentDiskOperations; value != nil {
			concurrentDiskOperations := *value
			group.ConcurrentDiskOperations = &concurrentDiskOperations
		}

		err := parsePhysicalVolumeInfo(&group, &vg, host)
		if err != nil {
			return err
		}

		result[i] = group
	}

	if len(result) > 0 {
		list := VolumeGroupList(result)
		profile.Storage.VolumeGroups = &list
	}

	return nil
}

// parseOSDInfo is a utility which parses the OSD data as it is presented by the
// system API and stores the data in the form required by a profile spec.
func parseOSDInfo(profile *HostProfileSpec, host v1info.HostInfo) error {
	result := make([]OSDInfo, 0)

	for _, o := range host.OSDs {
		osd := OSDInfo{
			Function: o.Function,
		}

		clusterName, found := host.FindClusterNameByTier(o.TierUUID)
		if found {
			osd.ClusterName = &clusterName
		}

		disk, _ := host.FindDisk(o.DiskID)
		if disk == nil {
			log.Info("unable to find disk for OSD", "uuid", o.ID)
			continue // skip
		}

		osd.Path = disk.DevicePath

		if o.JournalInfo.Location != nil && *o.JournalInfo.Location != o.ID {
			// If the journal points to a separate OSD then use that information
			// to populate the profile info; otherwise if the journal is
			// pointing to itself then there is no need to save that in the
			// profile because that is system generated.
			if o.JournalInfo.Path != nil {
				path := stripPartitionNumber(*o.JournalInfo.Path)
				journal := JournalInfo{
					Location: path,
					Size:     o.JournalInfo.Gibibytes(),
				}
				osd.Journal = &journal
			} else {
				log.Info("unexpected nil OSD journal path", "uuid", o.ID)
			}
		}

		result = append(result, osd)
	}

	if len(result) > 0 {
		list := OSDList(result)
		profile.Storage.OSDs = &list
	}

	return nil
}

// parseMonitorInfo is a utility which parses the Ceph Monitor data as it is
// presented by the system API and stores the data in the form required by a
// profile spec.
func parseMonitorInfo(profile *HostProfileSpec, host v1info.HostInfo) error {
	for _, m := range host.Monitors {
		if m.Hostname == host.Hostname {
			size := m.Size
			profile.Storage.Monitor = &MonitorInfo{
				Size: &size,
			}

			return nil
		}
	}

	return nil
}

func parseHostFileSystemInfo(spec *HostProfileSpec, fileSystems []hostFilesystems.FileSystem) error {
	result := make([]FileSystemInfo, 0)

	for _, fs := range fileSystems {
		info := FileSystemInfo{
			Name: fs.Name,
			Size: fs.Size,
		}

		result = append(result, info)
	}

	list := FileSystemList(result)
	spec.Storage.FileSystems = &list

	return nil
}

// parseStorageInfo is a utility which parses the storage data as it is
// presented by the system API and stores the data in the form required by a
// profile spec.
func parseStorageInfo(profile *HostProfileSpec, host v1info.HostInfo) error {
	var err error

	storage := ProfileStorageInfo{}
	profile.Storage = &storage

	if host.Personality == hosts.PersonalityWorker {
		// The monitors on the controllers are handled automatically so to avoid
		// creating differences between the controller profiles and current
		// configurations just avoid adding these to the dynamic profiles.
		err = parseMonitorInfo(profile, host)
		if err != nil {
			return err

		}
	}

	// Fill-in partition attributes
	err = parseVolumeGroupInfo(profile, host)
	if err != nil {
		return err
	}

	// Fill-in partition attributes
	err = parseOSDInfo(profile, host)
	if err != nil {
		return err
	}

	// Fill-in filesystem attributes
	err = parseHostFileSystemInfo(profile, host.FileSystems)
	if err != nil {
		return err
	}

	if storage.OSDs == nil && storage.VolumeGroups == nil && storage.FileSystems == nil {
		profile.Storage = nil
	}

	return nil
}

// autoGenerateBMSecretName is utility which generates a host specific secret
// name to refer to the board management credentials for that specific host.
// NOTE: for now we are only going to generate a single secret for all nodes.
// If customization is required the user can manually clone what they need.
func autoGenerateBMSecretName() string {
	return fmt.Sprintf("bmc-secret")
}

// parseBoardManagementInfo is a utility which parses the board management data
// as it is presented by the system API and stores the data in the form required
// by a profile spec.  Since the credentials are only partially presented by
// the API they are not stored in the profile.
func parseBoardManagementInfo(profile *HostProfileSpec, host v1info.HostInfo) error {
	if host.BMType != nil {
		info := BMInfo{
			Type: host.BMType,
		}

		if host.BMAddress != nil {
			info.Address = host.BMAddress
		}

		if host.BMUsername != nil {
			info.Credentials = &BMCredentials{
				Password: &BMPasswordInfo{
					Secret: autoGenerateBMSecretName()},
			}
		}

		profile.BoardManagement = &info
	} else {
		bmType := "none"
		info := BMInfo{
			Type:        &bmType,
			Address:     nil,
			Credentials: nil,
		}

		profile.BoardManagement = &info
	}

	return nil
}

func NewNamespace(name string) (*v1.Namespace, error) {
	namespace := v1.Namespace{
		TypeMeta: v1types.TypeMeta{
			APIVersion: "v1",
			Kind:       "Namespace",
		},
		ObjectMeta: v1types.ObjectMeta{
			Name: name,
		},
	}

	return &namespace, nil
}

// fixDevicePath is a utility function that take a legacy formatted device
// path (e.g., sda or /dev/sda) and convert it to the newer format which is
// more explicit
// (e.g., /dev/disk/by-path/pci-0000:00:14.0-usb-0:1:1.0-scsi-0:0:0:0).
func fixDevicePath(path string, host v1info.HostInfo) string {
	shortFormNode := regexp.MustCompile(`(?s)^\w+$`)
	longFormNode := regexp.MustCompile(`(?s)^/dev/\w+$`)

	var searchPath string
	if shortFormNode.MatchString(path) {
		searchPath = fmt.Sprintf("/dev/%s", path)
	} else if longFormNode.MatchString(path) {
		searchPath = path
	} else {
		// Likely already in the devicePath format
		return path
	}

	if disk, ok := host.FindDiskByNode(searchPath); ok {
		return disk.DevicePath
	}

	// No alternative found
	return path
}

const zeroMAC = "00:00:00:00:00:00"

// BuildHostProfile takes the current set of host attributes and builds a
// fake host profile that can be used as a reference for the current settings
// applied to the host.
func NewHostProfileSpec(host v1info.HostInfo) (*HostProfileSpec, error) {
	var err error

	spec := HostProfileSpec{}

	// Fill-in the basic attributes
	spec.Personality = &host.Personality
	subfunctions := strings.Split(host.SubFunctions, ",")
	spec.SubFunctions = subfunctions
	spec.AdministrativeState = &host.AdministrativeState
	if host.BootMAC != zeroMAC {
		// During initial configuration the first controller has a zero MAC
		// address set as its boot MAC address.  Storing that value in the
		// defaults causes a conflict once the real MAC is setup in the system
		// therefore we continuously try to set it back to the zero MAC but
		// the system rejects it.
		spec.BootMAC = &host.BootMAC
	}
	spec.Console = &host.Console
	spec.InstallOutput = &host.InstallOutput
	if host.Location.Name != nil && *host.Location.Name != "" {
		spec.Location = host.Location.Name
	}

	bootDevice := fixDevicePath(host.BootDevice, host)
	spec.BootDevice = &bootDevice
	rootDevice := fixDevicePath(host.RootDevice, host)
	spec.RootDevice = &rootDevice
	spec.ClockSynchronization = host.ClockSynchronization
	ptpInstances := host.BuildPTPInstanceList()
	ptpInstanceList := StringList(ptpInstances)
<<<<<<< HEAD
	spec.PtpInstances = ptpInstanceList
=======
	spec.PtpInstances = &ptpInstanceList
>>>>>>> 0d1f0191

	// Assume that the board is powered on unless there is a clear indication
	// that it is not.
	powerState := true
	if host.AvailabilityStatus == hosts.AvailPowerOff {
		if host.Task == nil || *host.Task != hosts.TaskPoweringOn {
			powerState = false
		}
	} else if host.Task != nil && *host.Task == hosts.TaskPoweringOff {
		powerState = false
	}
	spec.PowerOn = &powerState

	err = parseBoardManagementInfo(&spec, host)
	if err != nil {
		return nil, err
	}

	err = parseLabelInfo(&spec, host)
	if err != nil {
		return nil, err
	}

	if spec.HasWorkerSubFunction() {
		// Fill-in CPU attributes
		err := parseProcessorInfo(&spec, host)
		if err != nil {
			return nil, err
		}

		// Fill-in Memory attributes
		err = parseMemoryInfo(&spec, host)
		if err != nil {
			return nil, err
		}
	}

	// Fill-in Interface attributes
	err = parseInterfaceInfo(&spec, host)
	if err != nil {
		return nil, err
	}

	// Fill-in Address attributes
	err = parseAddressInfo(&spec, host)
	if err != nil {
		return nil, err
	}

	// Fill-in Route attributes
	err = parseRouteInfo(&spec, host)
	if err != nil {
		return nil, err
	}

	// Fill-in Route attributes
	err = parseStorageInfo(&spec, host)
	if err != nil {
		return nil, err
	}

	return &spec, nil
}

func NewHostProfile(name string, namespace string, hostInfo v1info.HostInfo) (*HostProfile, error) {
	name = fmt.Sprintf("%s-profile", name)
	profile := HostProfile{
		TypeMeta: v1types.TypeMeta{
			APIVersion: APIVersion,
			Kind:       KindHostProfile,
		},
		ObjectMeta: v1types.ObjectMeta{
			Name:      name,
			Namespace: namespace,
			Labels: map[string]string{
				ControllerToolsLabel: ControllerToolsVersion,
			},
		},
	}

	spec, err := NewHostProfileSpec(hostInfo)
	if err != nil {
		return nil, err
	}

	spec.DeepCopyInto(&profile.Spec)

	return &profile, nil
}

func autoGenerateCertName(certType string, certIndex int) string {
	// Kubernetes does not accept underscores in resource names.
	certType = strings.Replace(certType, "_", "-", -1)
	return fmt.Sprintf("%s-cert-secret-%d", certType, certIndex)
}

func parseCertificateInfo(spec *SystemSpec, certificates []certificates.Certificate) error {
	result := make([]CertificateInfo, 0)

	for index, c := range certificates {
		cert := CertificateInfo{
			Type: c.Type,
			// Use a fixed naming so that we can document how we auto-generate
			// a full system description for cloning purposes
			Secret:    autoGenerateCertName(c.Type, index),
			Signature: c.Signature,
		}

		result = append(result, cert)
	}

	list := CertificateList(result)
	spec.Certificates = &list

	return nil
}

func parseServiceParameterInfo(spec *SystemSpec, serviceParams []serviceparameters.ServiceParameter) error {
	result := make([]ServiceParameterInfo, 0)

	for _, sp := range serviceParams {
		info := ServiceParameterInfo{
			Service:     sp.Service,
			Section:     sp.Section,
			ParamName:   sp.ParamName,
			ParamValue:  sp.ParamValue,
			Resource:    sp.Resource,
			Personality: sp.Personality,
		}

		result = append(result, info)
	}

	list := ServiceParameterList(result)
	spec.ServiceParameters = &list

	return nil
}

func parseFileSystemInfo(spec *SystemSpec, fileSystems []controllerFilesystems.FileSystem) error {
	result := make([]ControllerFileSystemInfo, 0)

	for _, fs := range fileSystems {
		info := ControllerFileSystemInfo{
			Name: fs.Name,
			Size: fs.Size,
		}

		result = append(result, info)
	}

	if spec.Storage == nil {
		spec.Storage = &SystemStorageInfo{}
	}

	list := ControllerFileSystemList(result)
	spec.Storage.FileSystems = &list

	return nil
}

func parseStorageBackendInfo(spec *SystemSpec, storageBackends []storagebackends.StorageBackend) error {
	result := make([]StorageBackend, 0)

	for _, sb := range storageBackends {
		rep, _ := strconv.Atoi(sb.Capabilities.Replication)
		info := StorageBackend{
			Name:              sb.Name,
			Type:              sb.Backend,
			Network:           &sb.Network,
			ReplicationFactor: &rep,
		}
		result = append(result, info)
	}

	if spec.Storage == nil {
		spec.Storage = &SystemStorageInfo{}
	}

	list := StorageBackendList(result)
	spec.Storage.Backends = &list

	return nil
}

func parseLicenseInfo(spec *SystemSpec, license *licenses.License) error {
	if license != nil {
		// Populate a Secret name reference but for now don't bother trying
		// to setup the actual Secret with the license data.  That may be
		// necessary some day in order to properly compare the desired config
		// with the current config.
		spec.License = &LicenseInfo{Secret: SystemDefaultLicenseName}
	}

	return nil
}

func NewSystemStatus(systemInfo v1info.SystemInfo) (*SystemStatus, error) {
	status := SystemStatus{}

	if systemInfo.SystemType != "" {
		status.SystemType = systemInfo.SystemType
	}

	if systemInfo.SystemMode != "" {
		status.SystemMode = systemInfo.SystemMode
	}

	return &status, nil
}

func NewSystemSpec(systemInfo v1info.SystemInfo) (*SystemSpec, error) {
	spec := SystemSpec{}

	// Fill-in the basic attributes
	if systemInfo.Location != "" {
		spec.Location = &systemInfo.Location
	}

	if systemInfo.Description != "" {
		spec.Description = &systemInfo.Description
	}

	if systemInfo.Contact != "" {
		spec.Contact = &systemInfo.Contact
	}

	spec.VSwitchType = &systemInfo.Capabilities.VSwitchType

	if systemInfo.DRBD != nil {
		spec.Storage = &SystemStorageInfo{
			DRBD: &DRBDConfiguration{
				LinkUtilization: systemInfo.DRBD.LinkUtilization,
			},
		}
	}

	if systemInfo.DNS != nil {
		if systemInfo.DNS.Nameservers != "" {
			nameservers := StringList(strings.Split(systemInfo.DNS.Nameservers, ","))
			spec.DNSServers = &nameservers
		} else {
			empty := StringList(make([]string, 0))
			spec.DNSServers = &empty
		}
	}

	if systemInfo.NTP != nil {
		if systemInfo.NTP.NTPServers != "" {
			nameservers := StringList(strings.Split(systemInfo.NTP.NTPServers, ","))
			spec.NTPServers = &nameservers
		} else {
			empty := StringList(make([]string, 0))
			spec.NTPServers = &empty
		}
	}

	if systemInfo.PTP != nil {
		spec.PTP = &PTPInfo{
			Mode:      &systemInfo.PTP.Mode,
			Transport: &systemInfo.PTP.Transport,
			Mechanism: &systemInfo.PTP.Mechanism,
		}
	}

	if len(systemInfo.Certificates) > 0 {
		err := parseCertificateInfo(&spec, systemInfo.Certificates)
		if err != nil {
			return nil, err
		}
	}

	if len(systemInfo.ServiceParameters) > 0 {
		err := parseServiceParameterInfo(&spec, systemInfo.ServiceParameters)
		if err != nil {
			return nil, err
		}
	}

	if len(systemInfo.FileSystems) > 0 {
		err := parseFileSystemInfo(&spec, systemInfo.FileSystems)
		if err != nil {
			return nil, err
		}
	}

	if len(systemInfo.StorageBackends) > 0 {
		err := parseStorageBackendInfo(&spec, systemInfo.StorageBackends)
		if err != nil {
			return nil, err
		}
	}

	if systemInfo.License != nil {
		err := parseLicenseInfo(&spec, systemInfo.License)
		if err != nil {
			return nil, err
		}
	}

	return &spec, nil
}

func NewSystem(namespace string, name string, systemInfo v1info.SystemInfo) (*System, error) {
	system := System{
		TypeMeta: v1types.TypeMeta{
			APIVersion: APIVersion,
			Kind:       KindSystem,
		},
		ObjectMeta: v1types.ObjectMeta{
			Name:      name,
			Namespace: namespace,
			Labels: map[string]string{
				ControllerToolsLabel: ControllerToolsVersion,
			},
		},
	}

	spec, err := NewSystemSpec(systemInfo)
	if err != nil {
		return nil, err
	}

	spec.DeepCopyInto(&system.Spec)

	status, err := NewSystemStatus(systemInfo)
	if err != nil {
		return nil, err
	}

	status.DeepCopyInto(&system.Status)

	return &system, nil
}

func NewBMSecret(name string, namespace string, username string) (*v1.Secret, error) {
	// It is not possible to reconstruct the password info from a running
	// system so scaffold it and allow the user to fill in the blanks.
	fakePassword := []byte("")

	secret := v1.Secret{
		TypeMeta: v1types.TypeMeta{
			APIVersion: "v1",
			Kind:       "Secret",
		},
		ObjectMeta: v1types.ObjectMeta{
			Name:      name,
			Namespace: namespace,
		},
		Type: v1.SecretTypeBasicAuth,
		Data: map[string][]byte{
			v1.BasicAuthUsernameKey: []byte(username),
			v1.BasicAuthPasswordKey: fakePassword,
		},
	}

	return &secret, nil
}

func NewLicenseSecret(name string, namespace string, content string) (*v1.Secret, error) {
	secret := v1.Secret{
		TypeMeta: v1types.TypeMeta{
			APIVersion: "v1",
			Kind:       "Secret",
		},
		ObjectMeta: v1types.ObjectMeta{
			Name:      name,
			Namespace: namespace,
		},
		Type: v1.SecretTypeOpaque,
		Data: map[string][]byte{
			SecretLicenseContentKey: []byte(content),
		},
	}

	return &secret, nil
}

func NewCertificateSecret(name string, namespace string) (*v1.Secret, error) {
	// It is not possible to reconstruct the certificate info from a running
	// system so scaffold it and allow the user to fill in the blanks.
	fakeInput := []byte("")

	secret := v1.Secret{
		TypeMeta: v1types.TypeMeta{
			APIVersion: "v1",
			Kind:       "Secret",
		},
		ObjectMeta: v1types.ObjectMeta{
			Name:      name,
			Namespace: namespace,
		},
		Type: v1.SecretTypeTLS,
		Data: map[string][]byte{
			v1.TLSCertKey:              fakeInput,
			v1.TLSPrivateKeyKey:        fakeInput,
			v1.ServiceAccountRootCAKey: fakeInput,
		},
	}

	return &secret, nil
}

func NewHostSpec(hostInfo v1info.HostInfo) (*HostSpec, error) {
	spec := HostSpec{}

	// Fill-in the basic attributes
	hostname := hostInfo.Hostname
	if hostname == "" {
		hostname = hostInfo.ID
	}

	spec.Profile = hostname
	spec.Overrides = &HostProfileSpec{
		ProfileBaseAttributes: ProfileBaseAttributes{
			// Assume that hosts will all be statically provisioned for now.
			BootMAC: &hostInfo.BootMAC},
	}

	return &spec, nil
}

func NewHost(name string, namespace string, hostInfo v1info.HostInfo) (*Host, error) {
	host := Host{
		TypeMeta: v1types.TypeMeta{
			APIVersion: APIVersion,
			Kind:       KindHost,
		},
		ObjectMeta: v1types.ObjectMeta{
			Name:      name,
			Namespace: namespace,
			Labels: map[string]string{
				ControllerToolsLabel: ControllerToolsVersion,
			},
		},
	}

	spec, err := NewHostSpec(hostInfo)
	if err != nil {
		return nil, err
	}

	spec.DeepCopyInto(&host.Spec)

	return &host, nil
}

func NewDataNetworkSpec(net datanetworks.DataNetwork) (*DataNetworkSpec, error) {
	spec := DataNetworkSpec{
		Type: net.Type,
	}

	if net.MTU != datanetworks.DefaultMTU {
		spec.MTU = &net.MTU
	}

	if net.Description != "" {
		spec.Description = &net.Description
	}

	if net.Type == datanetworks.TypeVxLAN {
		spec.VxLAN = &VxLANInfo{
			EndpointMode:  net.Mode,
			UDPPortNumber: net.UDPPortNumber,
			TTL:           net.TTL,
		}

		if net.Mode != nil && *net.Mode == datanetworks.EndpointModeDynamic {
			spec.VxLAN.MulticastGroup = net.MulticastGroup
		}
	}

	return &spec, nil
}

func NewDataNetwork(name string, namespace string, net datanetworks.DataNetwork) (*DataNetwork, error) {
	dataNetwork := DataNetwork{
		TypeMeta: v1types.TypeMeta{
			APIVersion: APIVersion,
			Kind:       KindDataNetwork,
		},
		ObjectMeta: v1types.ObjectMeta{
			Name:      name,
			Namespace: namespace,
			Labels: map[string]string{
				ControllerToolsLabel: ControllerToolsVersion,
			},
		},
	}

	spec, err := NewDataNetworkSpec(net)
	if err != nil {
		return nil, err
	}

	spec.DeepCopyInto(&dataNetwork.Spec)

	return &dataNetwork, nil
}

func NewPtpInstanceSpec(inst ptpinstances.PTPInstance) (*PtpInstanceSpec, error) {
	spec := PtpInstanceSpec{
		Service: inst.Service,
	}

	if inst.Parameters != nil && len(inst.Parameters) > 0 {
		spec.InstanceParameters = inst.Parameters
	} else {
		spec.InstanceParameters = nil
	}

	return &spec, nil
}

func NewPTPInstance(name string, namespace string, inst ptpinstances.PTPInstance) (*PtpInstance, error) {
	ptpInstance := PtpInstance{
		TypeMeta: v1types.TypeMeta{
			APIVersion: APIVersion,
			Kind:       KindPTPInstance,
		},
		ObjectMeta: v1types.ObjectMeta{
			Name:      name,
			Namespace: namespace,
			Labels: map[string]string{
				ControllerToolsLabel: ControllerToolsVersion,
			},
		},
	}

	spec, err := NewPtpInstanceSpec(inst)
	if err != nil {
		return nil, err
	}

	spec.DeepCopyInto(&ptpInstance.Spec)

	return &ptpInstance, nil
}

func NewPtpInterfaceSpec(PTPint ptpinterfaces.PTPInterface) (*PtpInterfaceSpec, error) {
	spec := PtpInterfaceSpec{
		PtpInstance: PTPint.PTPInstanceName,
	}

	if PTPint.Parameters != nil && len(PTPint.Parameters) > 0 {
		spec.InterfaceParameters = PTPint.Parameters
	} else {
		spec.InterfaceParameters = nil
	}

	return &spec, nil
}

func NewPTPInterface(name string, namespace string, PTPint ptpinterfaces.PTPInterface) (*PtpInterface, error) {
	ptpInterface := PtpInterface{
		TypeMeta: v1types.TypeMeta{
			APIVersion: APIVersion,
			Kind:       KindPTPInstance,
		},
		ObjectMeta: v1types.ObjectMeta{
			Name:      name,
			Namespace: namespace,
			Labels: map[string]string{
				ControllerToolsLabel: ControllerToolsVersion,
			},
		},
	}

	spec, err := NewPtpInterfaceSpec(PTPint)
	if err != nil {
		return nil, err
	}

	spec.DeepCopyInto(&ptpInterface.Spec)

	return &ptpInterface, nil
}

func NewPlatformNetworkSpec(pool addresspools.AddressPool, network_type string) (*PlatformNetworkSpec, error) {
	spec := PlatformNetworkSpec{
		Type:    network_type,
		Subnet:  pool.Network,
		Prefix:  pool.Prefix,
		Gateway: pool.Gateway,
		Allocation: AllocationInfo{
			Type:  networks.AllocationOrderDynamic,
			Order: &pool.Order,
		},
	}

	ranges := make([]AllocationRange, 0)
	for _, r := range pool.Ranges {
		obj := AllocationRange{
			Start: r[0],
			End:   r[1],
		}
		ranges = append(ranges, obj)
	}

	spec.Allocation.Ranges = ranges

	return &spec, nil
}

func NewPlatformNetwork(name string, namespace string, pool addresspools.AddressPool, network_type string) (*PlatformNetwork, error) {
	platformNetwork := PlatformNetwork{
		TypeMeta: v1types.TypeMeta{
			APIVersion: APIVersion,
			Kind:       KindPlatformNetwork,
		},
		ObjectMeta: v1types.ObjectMeta{
			Name:      name,
			Namespace: namespace,
			Labels: map[string]string{
				ControllerToolsLabel: ControllerToolsVersion,
			},
		},
	}

	spec, err := NewPlatformNetworkSpec(pool, network_type)
	if err != nil {
		return nil, err
	}

	spec.DeepCopyInto(&platformNetwork.Spec)

	return &platformNetwork, nil
}<|MERGE_RESOLUTION|>--- conflicted
+++ resolved
@@ -60,13 +60,8 @@
 	KindPlatformNetwork = "PlatformNetwork"
 	KindDataNetwork     = "DataNetwork"
 	KindSystem          = "System"
-<<<<<<< HEAD
 	KindPTPInstance     = "PtpInstance"
 	KindPTPInterface    = "PtpInterface"
-=======
-	KindPTPInstance     = "PTPInstance"
-	KindPTPInterface    = "PTPInterface"
->>>>>>> 0d1f0191
 )
 
 type PageSize string
@@ -814,11 +809,8 @@
 	spec.ClockSynchronization = host.ClockSynchronization
 	ptpInstances := host.BuildPTPInstanceList()
 	ptpInstanceList := StringList(ptpInstances)
-<<<<<<< HEAD
 	spec.PtpInstances = ptpInstanceList
-=======
-	spec.PtpInstances = &ptpInstanceList
->>>>>>> 0d1f0191
+
 
 	// Assume that the board is powered on unless there is a clear indication
 	// that it is not.
