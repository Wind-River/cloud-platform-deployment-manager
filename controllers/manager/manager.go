--- conflicted
+++ resolved
@@ -50,13 +50,9 @@
 
 const (
 	OAMNetworkType   = "oam"
-<<<<<<< HEAD
 	MgmtNetworkType  = "mgmt"
 	AdminNetworkType = "admin"
 	MgmtAddrPoolName = "management"
-=======
-	AdminNetworkType = "admin"
->>>>>>> a659eba9
 )
 
 const (
@@ -196,8 +192,8 @@
 	monitors                   map[string]*Monitor
 	strategyStatus             *StrategyStatus
 	vimClient                  *gophercloud.ServiceClient
-	HostStrategyUpdateChannel  chan HostStrategyInfo
-	HostReconciliationChannel  chan HostStrategyInfo
+	HostStrategyUpdate  chan HostStrategyInfo
+	HostReconciliation  chan HostStrategyInfo
 	IsHostUpdateRoutineRunning bool
 }
 
@@ -217,8 +213,8 @@
 		systems:                    make(map[string]*SystemNamespace),
 		monitors:                   make(map[string]*Monitor),
 		strategyStatus:             NewStrategyStatus(),
-		HostStrategyUpdateChannel:  make(chan HostStrategyInfo),
-		HostReconciliationChannel:  make(chan HostStrategyInfo),
+		HostStrategyUpdate:  make(chan HostStrategyInfo),
+		HostReconciliation:  make(chan HostStrategyInfo),
 		IsHostUpdateRoutineRunning: false,
 	}
 }
@@ -468,36 +464,54 @@
 	return nil
 }
 
+// SendHostStrategyUpdate sends new "strategy required" update on a particular host
+// from platformnetwork controller to host controller, for the host controller to take action on it.
+// This is particularly used during the platform network reconfiguration of certain network types
+// on certain system types.
 func (m *PlatformManager) SendHostStrategyUpdate(host_strategy HostStrategyInfo) error {
-	m.HostStrategyUpdateChannel <- host_strategy
+	m.HostStrategyUpdate <- host_strategy
 	return nil
 }
 
+// ReceiveHostStrategyUpdate receives new "strategy required" update on a particular host
+// from platformnetwork controller on host controller, for the host controller to take action on it.
 func (m *PlatformManager) ReceiveHostStrategyUpdate() HostStrategyInfo {
-	host_strategy := <-m.HostStrategyUpdateChannel
+	host_strategy := <-m.HostStrategyUpdate
 	return host_strategy
 }
 
+// SendHostReconciliationTrigger sends network reconciliation trigger from host controller
+// after network is reconfigured by platform network controller and creates unlock strategy
+// if applicable.
 func (m *PlatformManager) SendHostReconciliationTrigger(host_strategy HostStrategyInfo) error {
-	m.HostReconciliationChannel <- host_strategy
+	m.HostReconciliation <- host_strategy
 	return nil
 }
 
+// ReceiveHostReconciliationTrigger receives signal from platform network controller and
+// triggers network reconciliation from host controller and creates unlock strategy based on
+// host strategy sent.
+// This will fix the interface network assignment post network reconfiguration.
 func (m *PlatformManager) ReceiveHostReconciliationTrigger() HostStrategyInfo {
-	host_strategy := <-m.HostReconciliationChannel
+	host_strategy := <-m.HostReconciliation
 	return host_strategy
 }
 
+// GetHostUpdateRoutinesRunning helps determine if go routines that receive
+// strategy updates and reconciliation trigger are running.
+// This is to ensure only one such instances should be running at any point of time.
 func (m *PlatformManager) GetHostUpdateRoutinesRunning() bool {
 	m.lock.Lock()
 	defer func() { m.lock.Unlock() }()
 	return m.IsHostUpdateRoutineRunning
 }
 
+// SetHostUpdateRoutinesRunning is used to set IsHostUpdateRoutineRunning
+// depending upon the status of the go routines.
 func (m *PlatformManager) SetHostUpdateRoutinesRunning(b bool) {
 	m.lock.Lock()
 	defer func() { m.lock.Unlock() }()
-	m.IsHostUpdateRoutineRunning = true
+	m.IsHostUpdateRoutineRunning = b
 }
 
 // ResetPlatformClient deletes the instance of the platform manager for a
